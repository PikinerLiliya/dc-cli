{
  "name": "@amplience/dc-cli",
  "version": "0.7.0",
  "description": "Dynamic Content CLI Tool",
  "main": "./dist/index.js",
  "man": "./dist/dc-cli.1",
  "bin": {
    "dc-cli": "./dist/index.js"
  },
  "scripts": {
    "precommit": "npm run lint",
    "commit": "npx git-cz",
    "lint": "prettier --check \"**/*.ts\" && eslint \"**/*.ts\"",
    "pretest": "npm run lint",
    "test": "FORCE_COLOR=1 jest --silent --coverage",
    "fix": "prettier --write '**/*.ts'",
    "reset": "git clean -dfx && git reset --hard && npm i",
    "prerelease": "npm run reset",
    "release": "standard-version",
    "prereleaseas": "npm run reset",
    "releaseas": "standard-version --release-as ",
    "clean": "rimraf dist packages",
    "build": "npm run clean && tsc",
    "build:man": "./build_man.sh",
    "build:package": "npm run build && npm run build:man && pkg --targets node8-macos-x64,node8-linux-x64,node8-win-x64 --out-dir packages .",
    "build:compress": "npm run build:package && scripts/compress",
    "dev": "ts-node ./src/index.ts"
  },
  "standard-version": {
    "scripts": {
      "prerelease": "npm run build:package",
      "posttag": "scripts/compress"
    }
  },
  "repository": {
    "type": "git",
    "url": "git@github.com:amplience/dc-cli.git"
  },
  "keywords": [
    "Dynamic",
    "Content",
    "CLI"
  ],
  "author": "Amplience",
  "license": "Apache-2.0",
  "config": {
    "commitizen": {
      "path": "./node_modules/cz-conventional-changelog"
    }
  },
  "husky": {
    "hooks": {
      "pre-commit": "npm test",
      "commit-msg": "commitlint -E HUSKY_GIT_PARAMS"
    }
  },
  "commitlint": {
    "extends": [
      "@commitlint/config-conventional"
    ],
    "rules": {
      "header-max-length": [
        2,
        "always",
        100
      ],
      "type-case": [
        1,
        "always",
        "lower-case"
      ],
      "subject-case": [
        1,
        "always",
        "lower-case"
      ]
    }
  },
  "pkg": {
    "scripts": [
      "./dist/**/*.js"
    ]
  },
  "devDependencies": {
    "@commitlint/cli": "^8.2.0",
    "@commitlint/config-conventional": "^8.2.0",
    "@types/chalk": "^2.2.0",
    "@types/jest": "^24.0.18",
    "@types/lodash": "^4.14.144",
    "@types/node-fetch": "^2.5.7",
    "@types/rimraf": "^3.0.0",
    "@types/table": "^4.0.7",
    "@typescript-eslint/eslint-plugin": "^2.3.0",
    "@typescript-eslint/parser": "^2.3.0",
    "adm-zip": "^0.4.13",
    "commitizen": "^4.0.3",
    "cz-conventional-changelog": "^3.0.2",
    "eslint": "^6.4.0",
    "eslint-config-prettier": "^6.3.0",
    "eslint-plugin-prettier": "^3.1.1",
    "husky": "^3.0.5",
    "jest": "^24.9.0",
    "nock": "^12.0.3",
    "pkg": "^4.4.0",
    "prettier": "^1.18.2",
    "rimraf": "^3.0.0",
    "standard-version": "^7.0.0",
    "ts-jest": "^24.1.0",
    "ts-node": "^8.4.1",
    "typescript": "^3.6.3"
  },
  "dependencies": {
<<<<<<< HEAD
    "@types/node-fetch": "^2.5.7",
    "@types/rimraf": "^3.0.0",
    "ajv": "^6.12.3",
    "axios": "^0.18.1",
    "chalk": "^2.4.2",
    "dc-management-sdk-js": "^1.5.0",
=======
    "ajv": "^6.12.3",
    "axios": "^0.18.1",
    "chalk": "^2.4.2",
    "dc-management-sdk-js": "^1.6.0",
>>>>>>> ccb15e96
    "lodash": "^4.17.15",
    "node-fetch": "^2.6.0",
    "sanitize-filename": "^1.6.3",
    "table": "^5.4.6",
    "yargs": "^14.0.0"
  }
}<|MERGE_RESOLUTION|>--- conflicted
+++ resolved
@@ -110,19 +110,10 @@
     "typescript": "^3.6.3"
   },
   "dependencies": {
-<<<<<<< HEAD
-    "@types/node-fetch": "^2.5.7",
-    "@types/rimraf": "^3.0.0",
     "ajv": "^6.12.3",
     "axios": "^0.18.1",
     "chalk": "^2.4.2",
-    "dc-management-sdk-js": "^1.5.0",
-=======
-    "ajv": "^6.12.3",
-    "axios": "^0.18.1",
-    "chalk": "^2.4.2",
-    "dc-management-sdk-js": "^1.6.0",
->>>>>>> ccb15e96
+    "dc-management-sdk-js": "git://github.com/PikinerLiliya/dc-management-sdk-js.git#feature/archiveEvents",
     "lodash": "^4.17.15",
     "node-fetch": "^2.6.0",
     "sanitize-filename": "^1.6.3",
