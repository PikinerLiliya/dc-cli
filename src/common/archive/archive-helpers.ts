import readline, { ReadLine } from 'readline';

<<<<<<< HEAD
export function getDefaultLogPath(type: string, action: string, platform: string = process.platform): string {
  return join(
    process.env[platform == 'win32' ? 'USERPROFILE' : 'HOME'] || __dirname,
    '.amplience',
    'logs',
    `${type}-${action}-<DATE>.log`
  );
}

export function asyncQuestion(rl: ReadLine, question: string): Promise<string> {
=======
function asyncQuestionInternal(rl: ReadLine, question: string): Promise<string> {
>>>>>>> ccb15e96
  return new Promise((resolve): void => {
    rl.question(question, resolve);
  });
}

export async function confirmArchive(
  action: string,
  type: string,
  allContent: boolean,
  missingContent: boolean
): Promise<boolean> {
  const rl = readline.createInterface({
    input: process.stdin,
    output: process.stdout,
    terminal: false
  });

  const question = allContent
    ? `Providing no ID or filter will ${action} ALL ${type}! Are you sure you want to do this? (y/n)\n`
    : missingContent
    ? 'Warning: Some content specified on the log is missing. Are you sure you want to continue? (y/n)\n'
    : `Are you sure you want to ${action} these ${type}? (y/n)\n`;

  const answer: string = await asyncQuestionInternal(rl, question);
  rl.close();
  return answer.length > 0 && answer[0].toLowerCase() == 'y';
}

export async function asyncQuestion(question: string): Promise<boolean> {
  const rl = readline.createInterface({
    input: process.stdin,
    output: process.stdout,
    terminal: false
  });

  const answer = await asyncQuestionInternal(rl, question);

  rl.close();
  return answer.length > 0 && answer[0].toLowerCase() === 'y';
}<|MERGE_RESOLUTION|>--- conflicted
+++ resolved
@@ -1,6 +1,6 @@
+import { join } from 'path';
 import readline, { ReadLine } from 'readline';
 
-<<<<<<< HEAD
 export function getDefaultLogPath(type: string, action: string, platform: string = process.platform): string {
   return join(
     process.env[platform == 'win32' ? 'USERPROFILE' : 'HOME'] || __dirname,
@@ -10,10 +10,7 @@
   );
 }
 
-export function asyncQuestion(rl: ReadLine, question: string): Promise<string> {
-=======
 function asyncQuestionInternal(rl: ReadLine, question: string): Promise<string> {
->>>>>>> ccb15e96
   return new Promise((resolve): void => {
     rl.question(question, resolve);
   });
