import { handler, parseDataPresenter } from './list';
import dynamicContentClientFactory from '../../services/dynamic-content-client-factory';
import DataPresenter from '../../view/data-presenter';
import { ContentTypeSchema } from 'dc-management-sdk-js';
import MockPage from '../../common/dc-management-sdk-js/mock-page';

jest.mock('../../services/dynamic-content-client-factory');
jest.mock('../../view/data-presenter');

describe('content-type-schema list command', (): void => {
  afterEach((): void => {
    jest.restoreAllMocks();
  });

  it('should page the data', async (): Promise<void> => {
    const yargArgs = {
      $0: 'test',
      _: ['test']
    };
    const config = {
      clientId: 'client-id',
      clientSecret: 'client-id',
      hubId: 'hub-id'
    };

<<<<<<< HEAD
    const contentTypeSchemaResponse = [
      {
        id: 'abc-123-def'
      }
    ];

    const listResponse = {
      toJSON: (): { id: string }[] => {
        return contentTypeSchemaResponse;
      },
      getItems: (): { id: string }[] => contentTypeSchemaResponse
    };
    const mockList = jest.fn().mockResolvedValue(listResponse);

    const mockGetHub = jest.fn().mockResolvedValue({
      related: {
        contentTypeSchema: {
          list: mockList
        }
      }
    });

    (dynamicContentClientFactory as jest.Mock).mockReturnValue({
      hubs: {
        get: mockGetHub
      }
    });

    const argv = { ...yargArgs, ...config };
    await handler(argv);

    expect(mockGetHub).toBeCalledWith('hub-id');
    expect(mockList).toBeCalledWith({});
    expect(mockDataPresenter).toHaveBeenCalledWith(argv, listResponse);
    expect(mockParse).toHaveBeenCalled();
    expect(mockRender).toHaveBeenCalled();
  });

  it('should page the data', async (): Promise<void> => {
=======
>>>>>>> 071c8507
    const pagingOptions = { page: 3, size: 10, sort: 'createdDate,desc' };

    const contentTypeSchemaResponse: ContentTypeSchema[] = [new ContentTypeSchema()];

<<<<<<< HEAD
    const listResponse = {
      toJSON: (): { id: string }[] => {
        return contentTypeSchemaResponse;
      },
      getItems: (): { id: string }[] => contentTypeSchemaResponse
    };
=======
    const listResponse = new MockPage(ContentTypeSchema, contentTypeSchemaResponse);
>>>>>>> 071c8507
    const mockList = jest.fn().mockResolvedValue(listResponse);

    const mockGetHub = jest.fn().mockResolvedValue({
      related: {
        contentTypeSchema: {
          list: mockList
        }
      }
    });

    (dynamicContentClientFactory as jest.Mock).mockReturnValue({
      hubs: {
        get: mockGetHub
      }
    });

    const mockParse = jest.fn();
    const mockRender = jest.fn();
    const mockDataPresenter = DataPresenter as jest.Mock;
    mockDataPresenter.mockImplementation(() => ({
      parse: mockParse.mockReturnThis(),
      render: mockRender.mockReturnThis()
    }));

<<<<<<< HEAD
    const yargArgs = {
      $0: 'test',
      _: ['test'],
      ...pagingOptions
    };
    const config = {
      clientId: 'client-id',
      clientSecret: 'client-id',
      hubId: 'hub-id'
    };

    const contentTypeSchemaResponse = [
      {
        id: 'abc-123-def'
      }
    ];

    const listResponse = {
      toJSON: (): { id: string }[] => {
        return contentTypeSchemaResponse;
      },
      getItems: (): { id: string }[] => contentTypeSchemaResponse
    };
    const mockList = jest.fn().mockResolvedValue(listResponse);

    const mockGetHub = jest.fn().mockResolvedValue({
      related: {
        contentTypeSchema: {
          list: mockList
        }
      }
    });

    (dynamicContentClientFactory as jest.Mock).mockReturnValue({
      hubs: {
        get: mockGetHub
      }
    });

    const argv = { ...yargArgs, ...config };
=======
    const argv = { ...yargArgs, ...config, ...pagingOptions };
>>>>>>> 071c8507
    await handler(argv);

    expect(mockGetHub).toBeCalledWith('hub-id');
    expect(mockList).toBeCalledWith(pagingOptions);

    expect(mockDataPresenter).toHaveBeenCalledWith(argv, listResponse);
    expect(mockParse).toHaveBeenCalledWith(parseDataPresenter);
    expect(mockRender).toHaveBeenCalled();
  });

<<<<<<< HEAD
  it('should run the parse function', async (): Promise<void> => {
    const yargArgs = {
      $0: 'test',
      _: ['test']
    };
    const config = {
      clientId: 'client-id',
      clientSecret: 'client-id',
      hubId: 'hub-id'
    };

    const contentTypeSchemaResponse = [
      {
        id: 'abc-123-def'
      }
    ];

    const listResponse = {
      toJSON: (): { id: string }[] => {
        return contentTypeSchemaResponse;
      },
      getItems: (): { id: string }[] => contentTypeSchemaResponse
    };
    const mockList = jest.fn().mockResolvedValue(listResponse);

    const mockGetHub = jest.fn().mockResolvedValue({
      related: {
        contentTypeSchema: {
          list: mockList
        }
      }
=======
  it('should run the formatRow function', async (): Promise<void> => {
    const contentTypeSchema = new ContentTypeSchema({
      id: 'id',
      schemaId: 'schemaId',
      version: 'version',
      validationLevel: 'validationLevel',
      body: '{}'
>>>>>>> 071c8507
    });
    const contentTypeSchemaPage = new MockPage(ContentTypeSchema, [contentTypeSchema]);
    const result = parseDataPresenter(contentTypeSchemaPage);
    expect(result).toEqual([
      {
        id: 'id',
        schemaId: 'schemaId',
        validationLevel: 'validationLevel',
        version: 'version'
      }
    ]);
  });
});<|MERGE_RESOLUTION|>--- conflicted
+++ resolved
@@ -23,62 +23,11 @@
       hubId: 'hub-id'
     };
 
-<<<<<<< HEAD
-    const contentTypeSchemaResponse = [
-      {
-        id: 'abc-123-def'
-      }
-    ];
-
-    const listResponse = {
-      toJSON: (): { id: string }[] => {
-        return contentTypeSchemaResponse;
-      },
-      getItems: (): { id: string }[] => contentTypeSchemaResponse
-    };
-    const mockList = jest.fn().mockResolvedValue(listResponse);
-
-    const mockGetHub = jest.fn().mockResolvedValue({
-      related: {
-        contentTypeSchema: {
-          list: mockList
-        }
-      }
-    });
-
-    (dynamicContentClientFactory as jest.Mock).mockReturnValue({
-      hubs: {
-        get: mockGetHub
-      }
-    });
-
-    const argv = { ...yargArgs, ...config };
-    await handler(argv);
-
-    expect(mockGetHub).toBeCalledWith('hub-id');
-    expect(mockList).toBeCalledWith({});
-    expect(mockDataPresenter).toHaveBeenCalledWith(argv, listResponse);
-    expect(mockParse).toHaveBeenCalled();
-    expect(mockRender).toHaveBeenCalled();
-  });
-
-  it('should page the data', async (): Promise<void> => {
-=======
->>>>>>> 071c8507
     const pagingOptions = { page: 3, size: 10, sort: 'createdDate,desc' };
 
     const contentTypeSchemaResponse: ContentTypeSchema[] = [new ContentTypeSchema()];
 
-<<<<<<< HEAD
-    const listResponse = {
-      toJSON: (): { id: string }[] => {
-        return contentTypeSchemaResponse;
-      },
-      getItems: (): { id: string }[] => contentTypeSchemaResponse
-    };
-=======
     const listResponse = new MockPage(ContentTypeSchema, contentTypeSchemaResponse);
->>>>>>> 071c8507
     const mockList = jest.fn().mockResolvedValue(listResponse);
 
     const mockGetHub = jest.fn().mockResolvedValue({
@@ -103,50 +52,7 @@
       render: mockRender.mockReturnThis()
     }));
 
-<<<<<<< HEAD
-    const yargArgs = {
-      $0: 'test',
-      _: ['test'],
-      ...pagingOptions
-    };
-    const config = {
-      clientId: 'client-id',
-      clientSecret: 'client-id',
-      hubId: 'hub-id'
-    };
-
-    const contentTypeSchemaResponse = [
-      {
-        id: 'abc-123-def'
-      }
-    ];
-
-    const listResponse = {
-      toJSON: (): { id: string }[] => {
-        return contentTypeSchemaResponse;
-      },
-      getItems: (): { id: string }[] => contentTypeSchemaResponse
-    };
-    const mockList = jest.fn().mockResolvedValue(listResponse);
-
-    const mockGetHub = jest.fn().mockResolvedValue({
-      related: {
-        contentTypeSchema: {
-          list: mockList
-        }
-      }
-    });
-
-    (dynamicContentClientFactory as jest.Mock).mockReturnValue({
-      hubs: {
-        get: mockGetHub
-      }
-    });
-
-    const argv = { ...yargArgs, ...config };
-=======
     const argv = { ...yargArgs, ...config, ...pagingOptions };
->>>>>>> 071c8507
     await handler(argv);
 
     expect(mockGetHub).toBeCalledWith('hub-id');
@@ -157,39 +63,6 @@
     expect(mockRender).toHaveBeenCalled();
   });
 
-<<<<<<< HEAD
-  it('should run the parse function', async (): Promise<void> => {
-    const yargArgs = {
-      $0: 'test',
-      _: ['test']
-    };
-    const config = {
-      clientId: 'client-id',
-      clientSecret: 'client-id',
-      hubId: 'hub-id'
-    };
-
-    const contentTypeSchemaResponse = [
-      {
-        id: 'abc-123-def'
-      }
-    ];
-
-    const listResponse = {
-      toJSON: (): { id: string }[] => {
-        return contentTypeSchemaResponse;
-      },
-      getItems: (): { id: string }[] => contentTypeSchemaResponse
-    };
-    const mockList = jest.fn().mockResolvedValue(listResponse);
-
-    const mockGetHub = jest.fn().mockResolvedValue({
-      related: {
-        contentTypeSchema: {
-          list: mockList
-        }
-      }
-=======
   it('should run the formatRow function', async (): Promise<void> => {
     const contentTypeSchema = new ContentTypeSchema({
       id: 'id',
@@ -197,7 +70,6 @@
       version: 'version',
       validationLevel: 'validationLevel',
       body: '{}'
->>>>>>> 071c8507
     });
     const contentTypeSchemaPage = new MockPage(ContentTypeSchema, [contentTypeSchema]);
     const result = parseDataPresenter(contentTypeSchemaPage);
